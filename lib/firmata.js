--- conflicted
+++ resolved
@@ -548,17 +548,7 @@
   }.bind(this));
 
   this.transport.on("data", function(data) {
-<<<<<<< HEAD
-    var byte, response, first, last, handler;
-
-    if (!this.versionReceived && data[0] !== REPORT_VERSION) {
-      return;
-    } else {
-      this.versionReceived = true;
-    }
-=======
-    var byt, cmd, currByte;
->>>>>>> c46df525
+    var byte, currByte, response, first, last, handler;
 
     for (var i = 0; i < data.length; i++) {
       byte = data[i];
@@ -571,33 +561,24 @@
         first = this.currentBuffer[0];
         last = this.currentBuffer[this.currentBuffer.length - 1];
 
-
         // [START_SYSEX, ... END_SYSEX]
         if (first === START_SYSEX && last === END_SYSEX) {
 
           handler = SYSEX_RESPONSE[this.currentBuffer[1]];
 
-<<<<<<< HEAD
           // Ensure a valid SYSEX_RESPONSE handler exists
-          if (handler) {
+          if (handler && this.versionReceived) {
             handler(this);
             this.currentBuffer.length = 0;
           }
-        } else if (first !== START_SYSEX) {
-=======
-          if (this.versionReceived) {
-            SYSEX_RESPONSE[this.currentBuffer[1]](this);
-          }
-          this.currentBuffer.length = 0;
-        } else if (this.currentBuffer[0] === START_SYSEX && i > 0) {
+        } else if (first === START_SYSEX && i > 0) {
           // we have a new command after an incomplete sysex command
           currByte = this.currentBuffer[i];
           if (currByte > 0x7F) {
             this.currentBuffer.length = 0;
             this.currentBuffer.push(currByte);
           }
-        } else if (this.currentBuffer[0] !== START_SYSEX) {
->>>>>>> c46df525
+        } else if (first !== START_SYSEX) {
           // Check if data gets out of sync: first byte in buffer
           // must be a valid response if not START_SYSEX
           // Identify response on first byte
@@ -620,16 +601,13 @@
           // response bytes under 0xF0 we have a multi byte operation
           response = first < START_SYSEX ? (first & START_SYSEX) : first;
 
-<<<<<<< HEAD
           if (MIDI_RESPONSE[response]) {
-            MIDI_RESPONSE[response](this);
-=======
-          if (MIDI_RESPONSE[cmd]) {
-            if (this.versionReceived || this.currentBuffer[0] === REPORT_VERSION) {
+            // It's ok that this.versionReceived will be set to
+            // true every time a valid MIDI_RESPONSE is received.
+            if (this.versionReceived || first === REPORT_VERSION) {
               this.versionReceived = true;
-              MIDI_RESPONSE[cmd](this);
+              MIDI_RESPONSE[response](this);
             }
->>>>>>> c46df525
             this.currentBuffer.length = 0;
           } else {
             // A bad serial read must have happened.
