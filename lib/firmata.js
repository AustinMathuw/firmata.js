--- conflicted
+++ resolved
@@ -36,12 +36,9 @@
     SYSTEM_RESET = 0xFF,
     PULSE_OUT = 0x73,
     PULSE_IN = 0x74,
-<<<<<<< HEAD
     SAMPLING_INTERVAL = 0x7A;
-=======
     STEPPER = 0x72;
 
->>>>>>> 52ff39c0
 
     /**
      * MIDI_RESPONSE contains functions to be called when we receive a MIDI message from the arduino.
