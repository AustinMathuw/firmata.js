--- conflicted
+++ resolved
@@ -7,7 +7,6 @@
  */
 
 var SerialPort = require('serialport').SerialPort,
-    debug = require('debug')('firmata'),
     util = require('util'),
     events = require('events');
 
@@ -233,15 +232,9 @@
  * @param {Board} board the current arduino board we are working with.
  */
 
-<<<<<<< HEAD
-SYSEX_RESPONSE[STRING_DATA] = function(board) {
+SYSEX_RESPONSE[STRING_DATA] = function (board) {
     var string = new Buffer(board.currentBuffer.slice(2, -1)).toString('utf8').replace(/\0/g, '');
-    debug('receiving a %d-sized string="%s"', string.length, string);
     board.emit('string', string);
-=======
-SYSEX_RESPONSE[STRING_DATA] = function (board) {
-    board.emit('string',new Buffer(board.currentBuffer.slice(2, -1)).toString('utf8'));
->>>>>>> ede2a496
 };
 
 /**
@@ -289,58 +282,14 @@
  * @property currentBuffer An array holding the current bytes received from the arduino.
  * @property {SerialPort} sp The serial port object used to communicate with the arduino.
  */
-<<<<<<< HEAD
-var Board = function(port, options, callback) {
-        debug('initializing new Board on port="%s" with options=%j', port, options);
-        events.EventEmitter.call(this);
-        if (typeof options === 'function') {
-            callback = options;
-            options = {
-                reportVersionTimeout: 5000
-            };
-        }
-        var board = this;
-        this.MODES = {
-            INPUT: 0x00,
-            OUTPUT: 0x01,
-            ANALOG: 0x02,
-            PWM: 0x03,
-            SERVO: 0x04
-        };
-        this.I2C_MODES = {
-            WRITE: 0x00,
-            READ: 1,
-            CONTINUOUS_READ: 2,
-            STOP_READING: 3
-        };
-        this.STEPPER = {
-            TYPE: {
-                DRIVER: 1,
-                TWO_WIRE: 2,
-                FOUR_WIRE: 4
-            },
-            RUNSTATE: {
-                STOP: 0,
-                ACCEL: 1,
-                DECEL: 2,
-                RUN: 3
-            },
-            DIRECTION: {
-                CCW: 0,
-                CW: 1
-            }
-=======
-
 var Board = function (port, options, callback) {
     events.EventEmitter.call(this);
     if (typeof options === 'function') {
         callback = options;
         options = {
             reportVersionTimeout: 5000
->>>>>>> ede2a496
         };
     }
-
     var board = this;
 
     this.MODES = {
@@ -374,10 +323,6 @@
             CCW: 0,
             CW: 1
         }
-<<<<<<< HEAD
-        this.sp.on('error', function(string) {
-            if(typeof callback === 'function') callback(string);
-=======
     };
 
     this.HIGH = 1;
@@ -395,12 +340,13 @@
         this.sp = new SerialPort(port, {
             baudrate: 57600,
             buffersize: 1
->>>>>>> ede2a496
         });
     }
 
     this.sp.on('error', function(string) {
-        callback(string);
+        if (typeof callback === 'function') {
+            callback(string);
+        }
     });
 
     this.sp.on('data', function(data) {
@@ -445,37 +391,8 @@
                     }
                 }
             }
-<<<<<<< HEAD
-        });
-        // if we have not received the version in the timeout  ask for it
-        this.reportVersionTimeoutId = setTimeout(function () {
-            if (this.versionReceived === false) {
-                this.reportVersion(function () {});
-                this.queryFirmware(function () {});
-            }
-        }.bind(this), options.reportVersionTimeout);
-        board.once('reportversion', function () {
-            clearTimeout(board.reportVersionTimeoutId);
-            board.versionReceived = true;
-            debug('board has reported its version="v%d.%d"', board.version.major, board.version.minor);
-            board.once('queryfirmware', function () {
-                debug('board has reported its firmware="%s"', board.firmware.name);
-                if(options.skipCapabilities) {
-                    board.emit('ready');
-                    if(typeof callback === 'function') callback();
-                    return;
-                }
-                board.queryCapabilities(function() {
-                    debug('board has reported its capabilities');
-                    board.queryAnalogMapping(function() {
-                        debug('board has reported its analog mapping');
-                        board.emit('ready');
-                        if(typeof callback === 'function') callback();
-                    });
-=======
         }
     });
-
     // if we have not received the version in the timeout  ask for it
     this.reportVersionTimeoutId = setTimeout(function () {
         if (this.versionReceived === false) {
@@ -483,15 +400,23 @@
             this.queryFirmware(function () {});
         }
     }.bind(this), options.reportVersionTimeout);
-
     board.once('reportversion', function () {
         clearTimeout(board.reportVersionTimeoutId);
         board.versionReceived = true;
         board.once('queryfirmware', function () {
+            if(options.skipCapabilities) {
+                board.emit('ready');
+                if (typeof callback === 'function') {
+                    callback();
+                }
+                return;
+            }
             board.queryCapabilities(function() {
                 board.queryAnalogMapping(function() {
-                    callback();
->>>>>>> ede2a496
+                    board.emit('ready');
+                    if(typeof callback === 'function') {
+                        callback();
+                    }
                 });
             });
         });
@@ -627,9 +552,8 @@
  * an I2C Read or Write
  * @param {number} delay in microseconds to set for I2C Read
  */
-<<<<<<< HEAD
-
-Board.prototype.sendI2CConfig=function(delay){
+
+Board.prototype.sendI2CConfig = function(delay){
     delay = delay || 0;
     this.sp.write(new Buffer([START_SYSEX,I2C_CONFIG,(delay & 0xFF),((delay >> 8) & 0xFF),END_SYSEX]));
 };
@@ -640,7 +564,6 @@
  */
 
 Board.prototype.sendString = function(string) {
-    debug('sending a %d-sized string="%s"', string.length, string);
     var bytes = new Buffer(string + '\0', 'utf8');
     var data = [];
     data.push(START_SYSEX);
@@ -651,11 +574,6 @@
     }
     data.push(END_SYSEX);
     this.sp.write(data);
-=======
-Board.prototype.sendI2CConfig = function (delay){
-  delay = delay || 0;
-  this.sp.write(new Buffer([START_SYSEX,I2C_CONFIG,(delay & 0xFF),((delay >> 8) & 0xFF),END_SYSEX]));
->>>>>>> ede2a496
 };
 
 /**
