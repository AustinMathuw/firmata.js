var firmata = process.env.FIRMATA_COV ? require('../lib-cov/firmata') : require('../lib/firmata');
var SerialPort = require('./MockSerialPort').SerialPort;
var should = require('should');

describe('board', function () {
    it('reports errors', function (done) {
        var serialPort = new SerialPort('/path/to/fake/usb');
        var board = new firmata.Board(serialPort, function (err) {
            'test error'.should.equal(err);
            done();
        });

        serialPort.emit('error', 'test error');
    });

    it('sends report version and query firmware if it hasnt received the version within the timeout', function (done) {
        var serialPort = new SerialPort('/path/to/fake/usb');
        var opt = {
            reportVersionTimeout: 1
        };
        var board = new firmata.Board(serialPort, opt, function (err) { });

        // rcheck for report version
        serialPort.once('write', function (data) {
            should.deepEqual(data, [0xF9]);
            // check for query firmware
            serialPort.once('write', function (data) {
                should.deepEqual(data, [240, 121, 247]);
                done();
            });
        });
    });

    var serialPort = new SerialPort('/path/to/fake/usb');
    var boardStarted = false;
    var board = new firmata.Board(serialPort, function (err) {
        boardStarted = true;
        (typeof err).should.equal('undefined');
    });

    it('receives the version on startup', function (done) {
        //'send' report version command back from arduino
        serialPort.emit('data', [0xF9]);
        serialPort.emit('data', [0x02]);

        //subscribe to the 'data' event to capture the event
        serialPort.once('data', function (buffer) {
            board.version.major.should.equal(2);
            board.version.minor.should.equal(3);
            done();
        });

        //send the last byte of command to get 'data' event to fire when the report version function is called
        serialPort.emit('data', [0x03]);
    });

    it('receives the firmware after the version', function (done) {
        board.once('queryfirmware', function () {
            board.firmware.version.major.should.equal(2);
            board.firmware.version.minor.should.equal(3);
            board.firmware.name.should.equal('StandardFirmata');
            done();
        });
        serialPort.emit('data', [240]);
        serialPort.emit('data', [121]);
        serialPort.emit('data', [2]);
        serialPort.emit('data', [3]);
        serialPort.emit('data', [83]);
        serialPort.emit('data', [0]);
        serialPort.emit('data', [116]);
        serialPort.emit('data', [0]);
        serialPort.emit('data', [97]);
        serialPort.emit('data', [0]);
        serialPort.emit('data', [110]);
        serialPort.emit('data', [0]);
        serialPort.emit('data', [100]);
        serialPort.emit('data', [0]);
        serialPort.emit('data', [97]);
        serialPort.emit('data', [0]);
        serialPort.emit('data', [114]);
        serialPort.emit('data', [0]);
        serialPort.emit('data', [100]);
        serialPort.emit('data', [0]);
        serialPort.emit('data', [70]);
        serialPort.emit('data', [0]);
        serialPort.emit('data', [105]);
        serialPort.emit('data', [0]);
        serialPort.emit('data', [114]);
        serialPort.emit('data', [0]);
        serialPort.emit('data', [109]);
        serialPort.emit('data', [0]);
        serialPort.emit('data', [97]);
        serialPort.emit('data', [0]);
        serialPort.emit('data', [116]);
        serialPort.emit('data', [0]);
        serialPort.emit('data', [97]);
        serialPort.emit('data', [0]);
        serialPort.emit('data', [247]);
    });

    it('gets the capabilities after the firmware', function (done) {
        //[START_SYSEX, CAPABILITY_QUERY, END_SYSEX]
        should.deepEqual(serialPort.lastWrite, [0xF0, 0x6B, 0xF7]);

        //report back mock capabilities
        //taken from boards.h for arduino uno
        serialPort.emit('data', [0xF0]);
        serialPort.emit('data', [0x6C]);

        for (var i = 0; i<20; i++) {
            // if "pin" is digital it can be input and output
            if (i>=2 && i <=19 ) {
                //input is on
                serialPort.emit('data',[0]);
                serialPort.emit('data',[1]);
                //output is on
                serialPort.emit('data',[1]);
                serialPort.emit('data',[1]);
            }
            //if pin is analog
            if (i >=14 && i <=19) {
                serialPort.emit('data',[0x02]);
                serialPort.emit('data',[10]);
            }
            //if pin is PWM
            if ([3,5,6,10,11].indexOf(i) > -1) {
                serialPort.emit('data',[0x03]);
                serialPort.emit('data',[8]);
            }
            //all pins are servo
            if (i >= 2) {
                serialPort.emit('data',[0x04]);
                serialPort.emit('data',[14]);
            }
            //signal end of command for pin
            serialPort.emit('data',[127]);
        }
<<<<<<< HEAD
=======

>>>>>>> ede2a496
        //capture the event once to make all pin modes are set correctly
        serialPort.once('data', function () {
            board.pins.length.should.equal(20);
            board.pins.forEach(function(value,index){
                if(index >=2 && index <=19){
                    value.supportedModes.indexOf(0).should.not.equal(-1);
                    value.supportedModes.indexOf(1).should.not.equal(-1);
                } else {
                    value.supportedModes.length.should.equal(0);
                }
                if(index >=14 && index <=19){
                    value.supportedModes.indexOf(0x02).should.not.equal(-1);
                } else {
                    value.supportedModes.indexOf(0x02).should.equal(-1);
                }
                if([3,5,6,10,11].indexOf(index) > -1){
                    value.supportedModes.indexOf(0x03).should.not.equal(-1);
                } else {
                    value.supportedModes.indexOf(0x03).should.equal(-1);
                }
                if(index >=2){
                    value.supportedModes.indexOf(0x04).should.not.equal(-1);
                }
            });
            done();
        });
        //end the sysex message
        serialPort.emit('data',[0xF7]);
    });

    it('querys analog mappings after capabilities', function (done) {
        //[START_SYSEX, ANALOG_MAPPING_QUERY, END_SYSEX]
        should.deepEqual(serialPort.lastWrite, [0xF0, 0x69, 0xF7]);

        serialPort.emit('data',[0xF0]);
        serialPort.emit('data',[0x6A]);
<<<<<<< HEAD
        for(var i =0;i < 20; i++){
            if(i >= 14 && i < 20){
=======

        for (var i =0;i < 20; i++) {
            if (i >= 14 && i < 20) {
>>>>>>> ede2a496
                serialPort.emit('data',[i - 14]);
            } else {
                serialPort.emit('data',[127]);
            }
        }

        serialPort.once('data', function () {
            board.pins[14].analogChannel.should.equal(0);
            board.pins[15].analogChannel.should.equal(1);
            board.pins[16].analogChannel.should.equal(2);
            board.pins[17].analogChannel.should.equal(3);
            board.pins[18].analogChannel.should.equal(4);
            board.pins[19].analogChannel.should.equal(5);
            board.analogPins.length.should.equal(6);
            board.analogPins[0].should.equal(14);
            board.analogPins[1].should.equal(15);
            board.analogPins[2].should.equal(16);
            board.analogPins[3].should.equal(17);
            board.analogPins[4].should.equal(18);
            board.analogPins[5].should.equal(19);
            done();
        });
        serialPort.emit('data',[0xF7]);
    });

    it('should now be started', function () {
        boardStarted.should.equal(true);
    });

    it('should be able to set pin mode on digital pin', function (done) {
        board.pinMode(2,board.MODES.INPUT);
        serialPort.lastWrite[0].should.equal(0xF4);
        serialPort.lastWrite[1].should.equal(2);
        serialPort.lastWrite[2].should.equal(board.MODES.INPUT);
        board.pins[2].mode.should.equal(board.MODES.INPUT);
        done();
    });

    it('should be able to read value of digital pin', function (done) {
        var counter = 0;
        var order = [1, 0, 1, 0];
        board.digitalRead(2,function(value){
            if (value === 1) {
                counter++;
            }
            if (value === 0) {
                counter++;
            }
            if (order[0] === value) {
                order.shift();
            }
            if (counter === 4) {
                order.length.should.equal(0);
                done();
            }
        });
        // Single Byte
        serialPort.emit('data',[0x90]);
        serialPort.emit('data',[4%128]);
        serialPort.emit('data',[4>>7]);

        serialPort.emit('data',[0x90]);
        serialPort.emit('data',[0x00]);
        serialPort.emit('data',[0x00]);

        // Multi Byte
        serialPort.emit('data',[0x90, 4%128, 4>>7]);
        serialPort.emit('data',[0x90, 0x00, 0x00]);
    });

    it('should be able to set mode on analog pins', function (done) {
        board.pinMode(board.analogPins[0],board.MODES.INPUT);
        serialPort.lastWrite[0].should.equal(0xF4);
        serialPort.lastWrite[1].should.equal(board.analogPins[0]);
        serialPort.lastWrite[2].should.equal(board.MODES.INPUT);
        done();
    });

    it('should be able to read value of analog pin', function (done) {
        var counter = 0;
        var order = [1023, 0, 1023, 0];
        board.analogRead(1,function(value){
            if (value === 1023) {
                counter++;
            }
            if (value === 0) {
                counter++;
            }
            if (order[0] === value) {
                order.shift();
            }
            if (counter === 4) {
                order.length.should.equal(0);
                done();
            }
        });
        // Single Byte
        serialPort.emit('data',[0xE0 | (1 & 0xF)]);
        serialPort.emit('data',[1023%128]);
        serialPort.emit('data',[1023>>7]);

        serialPort.emit('data',[0xE0 | (1 & 0xF)]);
        serialPort.emit('data',[0%128]);
        serialPort.emit('data',[0>>7]);

        // Multi Byte
        serialPort.emit('data',[0xE0 | (1 & 0xF), 1023%128, 1023>>7]);
        serialPort.emit('data',[0xE0 | (1 & 0xF), 0%128, 0>>7]);
    });

    it('should be able to write a value to a digital output', function (done) {
        board.digitalWrite(3,board.HIGH);
        should.deepEqual(serialPort.lastWrite, [0x90, 8, 0]);

        board.digitalWrite(3,board.LOW);
        should.deepEqual(serialPort.lastWrite, [0x90, 0, 0]);

        done();
    });

    it('should be able to write a value to a analog output', function (done) {
        board.analogWrite(board.analogPins[1], 1023);
        should.deepEqual(serialPort.lastWrite, [0xE0 | board.analogPins[1], 127, 7]);

        board.analogWrite(board.analogPins[1], 0);
        should.deepEqual(serialPort.lastWrite, [0xE0 | board.analogPins[1], 0, 0]);
        done();
    });

    it('should be able to send an i2c config', function (done) {
        board.sendI2CConfig(1);
        should.deepEqual(serialPort.lastWrite, [0xF0, 0x78, 1 & 0xFF, (1 >> 8) & 0xFF, 0xF7]);
        done();
    });

    it('should be able to send an i2c request', function (done) {
        board.sendI2CWriteRequest(0x68, [1,2,3]);
        var request = [0xF0, 0x76, 0x68, 0 << 3, 1 & 0x7F, (1 >> 7) & 0x7F, 2 & 0x7F, (2 >> 7) & 0x7F, 3 & 0x7F, (3 >> 7) & 0x7F, 0xF7];
        should.deepEqual(serialPort.lastWrite, request);
        done();
    });

    it('should be able to receive an i2c reply', function (done) {
        board.sendI2CReadRequest(0x68, 4, function (data) {
            should.deepEqual(data, [1, 2, 3, 4]);
            done();
        });
        should.deepEqual(serialPort.lastWrite, [0xF0, 0x76, 0x68, 1<<3, 4 & 0x7F, (4 >> 7) & 0x7F, 0xF7]);

        serialPort.emit('data',[0xF0]);
        serialPort.emit('data',[0x77]);
        serialPort.emit('data',[0x68 % 128]);
        serialPort.emit('data',[0x68 >> 7]);
        serialPort.emit('data',[1]);
        serialPort.emit('data',[1]);
        serialPort.emit('data',[1 & 0x7F]);
        serialPort.emit('data',[(1 >> 7) & 0x7F]);
        serialPort.emit('data',[2 & 0x7F]);
        serialPort.emit('data',[(2 >> 7) & 0x7F]);
        serialPort.emit('data',[3 & 0x7F]);
        serialPort.emit('data',[(3 >> 7) & 0x7F]);
        serialPort.emit('data',[4 & 0x7F]);
        serialPort.emit('data',[(4 >> 7) & 0x7F]);
        serialPort.emit('data',[0xF7]);
    });
<<<<<<< HEAD
    it('should be able to send a string',function(done){
        var bytes = new Buffer('test string','utf8');
        var length = bytes.length;
        board.sendString(bytes);
        serialPort.lastWrite[0].should.equal(0xF0);
        serialPort.lastWrite[1].should.equal(0x71);
        for (var i = 0; i < length; i++) {
            serialPort.lastWrite[i*2 + 2].should.equal(bytes[i] & 0x7F);
            serialPort.lastWrite[i*2 + 3].should.equal((bytes[i + 1] >> 7) & 0x7F);
        }
        serialPort.lastWrite[length * 2 + 2].should.equal(0);
        serialPort.lastWrite[length * 2 + 3].should.equal(0);
        serialPort.lastWrite[length * 2 + 4].should.equal(0xF7);
        done();
    });
    it('should emit a string event',function(done){
=======

    it('should emit a string event', function (done) {
>>>>>>> ede2a496
        board.on('string',function(string){
            string.should.equal('test string');
            done();
        });
        serialPort.emit('data',[0xF0]);
        serialPort.emit('data',[0x71]);
        var bytes = new Buffer('test string','utf8');
<<<<<<< HEAD
        Array.prototype.forEach.call(bytes,function(value,index){
=======
        Array.prototype.forEach.call(bytes, function (value,index) {
>>>>>>> ede2a496
           serialPort.emit('data',[value]);
        });
        serialPort.emit('data',[0xF7]);
    });

    it('can query pin state', function (done) {
        board.queryPinState(2,function(){
            board.pins[2].value.should.equal(1024);
            done();
        });
        should.deepEqual(serialPort.lastWrite, [0xF0, 0x6D, 2, 0xF7]);
        serialPort.emit('data',[0xF0]);
        serialPort.emit('data',[0x6E]);
        serialPort.emit('data',[2]);
        serialPort.emit('data',[board.MODES.INPUT]);
        serialPort.emit('data',[1024]);
        serialPort.emit('data',[0xF7]);
    });
<<<<<<< HEAD
    it('can send a pulseIn without a timeout and without a pulse out',function(done){
        board.pulseIn({pin : 3, value: board.HIGH}, function(duration){
            duration.should.equal(0);
            done();
        });
        serialPort.lastWrite[0].should.equal(0xF0);
        serialPort.lastWrite[1].should.equal(0x74);
        serialPort.lastWrite[2].should.equal(3);
        serialPort.lastWrite[3].should.equal(board.HIGH);
        serialPort.lastWrite[4].should.equal(0);
        serialPort.lastWrite[5].should.equal(0);
        serialPort.lastWrite[6].should.equal(0);
        serialPort.lastWrite[7].should.equal(0);
        serialPort.lastWrite[8].should.equal(0);
        serialPort.lastWrite[9].should.equal(0);
        serialPort.lastWrite[10].should.equal(0);
        serialPort.lastWrite[11].should.equal(0);
        serialPort.lastWrite[12].should.equal(0);
        serialPort.lastWrite[13].should.equal(0);
        serialPort.lastWrite[14].should.equal(15);
        serialPort.lastWrite[15].should.equal(0);
        serialPort.lastWrite[16].should.equal(66);
        serialPort.lastWrite[17].should.equal(0);
        serialPort.lastWrite[18].should.equal(64);
        serialPort.lastWrite[19].should.equal(0);
        serialPort.lastWrite[20].should.equal(0xF7);
=======

    it('can send a pulseIn without a timeout and without a pulse out', function (done) {
        board.pulseIn({pin : 3, value: board.HIGH}, function (duration) {
            duration.should.equal(0);
            done();
        });

        should.deepEqual(serialPort.lastWrite, [0xF0, 0x74, 3, board.HIGH, 0, 0, 0, 0, 0, 0, 0, 0, 0, 0, 15, 0, 66, 0, 64, 0, 0xF7]);

>>>>>>> ede2a496
        serialPort.emit('data',[0xF0]);
        serialPort.emit('data',[0x74]);
        serialPort.emit('data',[3]);
        serialPort.emit('data',[0]);
        serialPort.emit('data',[0]);
        serialPort.emit('data',[0]);
        serialPort.emit('data',[0]);
        serialPort.emit('data',[0]);
        serialPort.emit('data',[0]);
        serialPort.emit('data',[0]);
        serialPort.emit('data',[0]);
        serialPort.emit('data',[0]);
        serialPort.emit('data',[0xF7]);
    });
<<<<<<< HEAD
    it('can send a pulseIn with a timeout and without a pulse out',function(done){
        board.pulseIn({pin : 3, value: board.HIGH, timeout: 1000000} ,function(duration){
            duration.should.equal(0);
            done();
        });
        serialPort.lastWrite[0].should.equal(0xF0);
        serialPort.lastWrite[1].should.equal(0x74);
        serialPort.lastWrite[2].should.equal(3);
        serialPort.lastWrite[3].should.equal(board.HIGH);
        serialPort.lastWrite[4].should.equal(0);
        serialPort.lastWrite[5].should.equal(0);
        serialPort.lastWrite[6].should.equal(0);
        serialPort.lastWrite[7].should.equal(0);
        serialPort.lastWrite[8].should.equal(0);
        serialPort.lastWrite[9].should.equal(0);
        serialPort.lastWrite[10].should.equal(0);
        serialPort.lastWrite[11].should.equal(0);
        serialPort.lastWrite[12].should.equal(0);
        serialPort.lastWrite[13].should.equal(0);
        serialPort.lastWrite[14].should.equal(15);
        serialPort.lastWrite[15].should.equal(0);
        serialPort.lastWrite[16].should.equal(66);
        serialPort.lastWrite[17].should.equal(0);
        serialPort.lastWrite[18].should.equal(64);
        serialPort.lastWrite[19].should.equal(0);
        serialPort.lastWrite[20].should.equal(0xF7);
=======

    it('can send a pulseIn with a timeout and without a pulse out', function (done) {
        board.pulseIn({pin : 3, value: board.HIGH, timeout: 1000000}, function (duration) {
            duration.should.equal(0);
            done();
        });
        should.deepEqual(serialPort.lastWrite, [0xF0, 0x74, 3, board.HIGH, 0, 0, 0, 0, 0, 0, 0, 0, 0, 0, 15, 0, 66, 0, 64, 0, 0xF7]);

>>>>>>> ede2a496
        serialPort.emit('data',[0xF0]);
        serialPort.emit('data',[0x74]);
        serialPort.emit('data',[3]);
        serialPort.emit('data',[0]);
        serialPort.emit('data',[0]);
        serialPort.emit('data',[0]);
        serialPort.emit('data',[0]);
        serialPort.emit('data',[0]);
        serialPort.emit('data',[0]);
        serialPort.emit('data',[0]);
        serialPort.emit('data',[0]);
        serialPort.emit('data',[0]);
        serialPort.emit('data',[0xF7]);
    });
<<<<<<< HEAD
    it('can send a pulseIn with a timeout and a pulse out',function(done){
        board.pulseIn({pin : 3, value: board.HIGH, pulseOut: 5, timeout: 1000000}, function(duration){
            duration.should.equal(1000000);
            done();
        });
        serialPort.lastWrite[0].should.equal(0xF0);
        serialPort.lastWrite[1].should.equal(0x74);
        serialPort.lastWrite[2].should.equal(3);
        serialPort.lastWrite[3].should.equal(board.HIGH);
        serialPort.lastWrite[4].should.equal(0);
        serialPort.lastWrite[5].should.equal(0);
        serialPort.lastWrite[6].should.equal(0);
        serialPort.lastWrite[7].should.equal(0);
        serialPort.lastWrite[8].should.equal(0);
        serialPort.lastWrite[9].should.equal(0);
        serialPort.lastWrite[10].should.equal(5);
        serialPort.lastWrite[11].should.equal(0);
        serialPort.lastWrite[12].should.equal(0);
        serialPort.lastWrite[13].should.equal(0);
        serialPort.lastWrite[14].should.equal(15);
        serialPort.lastWrite[15].should.equal(0);
        serialPort.lastWrite[16].should.equal(66);
        serialPort.lastWrite[17].should.equal(0);
        serialPort.lastWrite[18].should.equal(64);
        serialPort.lastWrite[19].should.equal(0);
        serialPort.lastWrite[20].should.equal(0xF7);
=======

    it('can send a pulseIn with a timeout and a pulse out', function (done) {
        board.pulseIn({pin : 3, value: board.HIGH, pulseOut: 5, timeout: 1000000}, function (duration) {
            duration.should.equal(1000000);
            done();
        });
        should.deepEqual(serialPort.lastWrite, [0xF0, 0x74, 3, board.HIGH, 0, 0, 0, 0, 0, 0, 5, 0, 0, 0, 15, 0, 66, 0, 64, 0, 0xF7]);

>>>>>>> ede2a496
        serialPort.emit('data',[0xF0]);
        serialPort.emit('data',[0x74]);
        serialPort.emit('data',[3]);
        serialPort.emit('data',[0]);
        serialPort.emit('data',[0]);
        serialPort.emit('data',[0]);
        serialPort.emit('data',[15]);
        serialPort.emit('data',[0]);
        serialPort.emit('data',[66]);
        serialPort.emit('data',[0]);
        serialPort.emit('data',[64]);
        serialPort.emit('data',[0]);
        serialPort.emit('data',[0xF7]);
    });
<<<<<<< HEAD
    it('can send a pulseIn with a pulse out and without a timeout ',function(done){
        board.pulseIn({pin : 3, value: board.HIGH, pulseOut: 5}, function(duration){
=======

    it('can send a pulseIn with a pulse out and without a timeout ',function (done) {
        board.pulseIn({pin : 3, value: board.HIGH, pulseOut: 5}, function (duration) {
>>>>>>> ede2a496
            duration.should.equal(1000000);
            done();
        });
        serialPort.lastWrite[0].should.equal(0xF0);
        serialPort.lastWrite[1].should.equal(0x74);
        serialPort.lastWrite[2].should.equal(3);
        serialPort.lastWrite[3].should.equal(board.HIGH);
        serialPort.lastWrite[4].should.equal(0);
        serialPort.lastWrite[5].should.equal(0);
        serialPort.lastWrite[6].should.equal(0);
        serialPort.lastWrite[7].should.equal(0);
        serialPort.lastWrite[8].should.equal(0);
        serialPort.lastWrite[9].should.equal(0);
        serialPort.lastWrite[10].should.equal(5);
        serialPort.lastWrite[11].should.equal(0);
        serialPort.lastWrite[12].should.equal(0);
        serialPort.lastWrite[13].should.equal(0);
        serialPort.lastWrite[14].should.equal(15);
        serialPort.lastWrite[15].should.equal(0);
        serialPort.lastWrite[16].should.equal(66);
        serialPort.lastWrite[17].should.equal(0);
        serialPort.lastWrite[18].should.equal(64);
        serialPort.lastWrite[19].should.equal(0);
        serialPort.lastWrite[20].should.equal(0xF7);
        serialPort.emit('data',[0xF0]);
        serialPort.emit('data',[0x74]);
        serialPort.emit('data',[3]);
        serialPort.emit('data',[0]);
        serialPort.emit('data',[0]);
        serialPort.emit('data',[0]);
        serialPort.emit('data',[15]);
        serialPort.emit('data',[0]);
        serialPort.emit('data',[66]);
        serialPort.emit('data',[0]);
        serialPort.emit('data',[64]);
        serialPort.emit('data',[0]);
        serialPort.emit('data',[0xF7]);
    });

    it('can send a stepper config for a driver configuration', function (done) {
        board.stepperConfig(0, board.STEPPER.TYPE.DRIVER, 200, 2, 3);
        serialPort.lastWrite[0].should.equal(0xF0);
        serialPort.lastWrite[1].should.equal(0x72);
        serialPort.lastWrite[2].should.equal(0);
        serialPort.lastWrite[3].should.equal(0);
        serialPort.lastWrite[4].should.equal(board.STEPPER.TYPE.DRIVER);
        serialPort.lastWrite[5].should.equal(200 & 0x7F);
        serialPort.lastWrite[6].should.equal((200 >> 7) & 0x7F);
        serialPort.lastWrite[7].should.equal(2);
        serialPort.lastWrite[8].should.equal(3);
        serialPort.lastWrite[9].should.equal(0xF7);
        done();
    });

    it('can send a stepper config for a two wire configuration', function (done) {
        board.stepperConfig(0, board.STEPPER.TYPE.TWO_WIRE, 200, 2, 3);
        serialPort.lastWrite[0].should.equal(0xF0);
        serialPort.lastWrite[1].should.equal(0x72);
        serialPort.lastWrite[2].should.equal(0);
        serialPort.lastWrite[3].should.equal(0);
        serialPort.lastWrite[4].should.equal(board.STEPPER.TYPE.TWO_WIRE);
        serialPort.lastWrite[5].should.equal(200 & 0x7F);
        serialPort.lastWrite[6].should.equal((200 >> 7) & 0x7F);
        serialPort.lastWrite[7].should.equal(2);
        serialPort.lastWrite[8].should.equal(3);
        serialPort.lastWrite[9].should.equal(0xF7);
        done();
    });

    it('can send a stepper config for a four wire configuration', function (done) {
        board.stepperConfig(0, board.STEPPER.TYPE.FOUR_WIRE, 200, 2, 3, 4, 5);
        serialPort.lastWrite[0].should.equal(0xF0);
        serialPort.lastWrite[1].should.equal(0x72);
        serialPort.lastWrite[2].should.equal(0);
        serialPort.lastWrite[3].should.equal(0);
        serialPort.lastWrite[4].should.equal(board.STEPPER.TYPE.FOUR_WIRE);
        serialPort.lastWrite[5].should.equal(200 & 0x7F);
        serialPort.lastWrite[6].should.equal((200 >> 7) & 0x7F);
        serialPort.lastWrite[7].should.equal(2);
        serialPort.lastWrite[8].should.equal(3);
        serialPort.lastWrite[9].should.equal(4);
        serialPort.lastWrite[10].should.equal(5);
        serialPort.lastWrite[11].should.equal(0xF7);
        done();
    });

    it('can send a stepper move without acceleration or deceleration', function (done) {
        board.stepperStep(2, board.STEPPER.DIRECTION.CCW, 10000, 2000, function (complete) {
            complete.should.equal(true);
            done();
        });
        serialPort.lastWrite[0].should.equal(0xF0);
        serialPort.lastWrite[1].should.equal(0x72);
        serialPort.lastWrite[2].should.equal(1);
        serialPort.lastWrite[3].should.equal(2);
        serialPort.lastWrite[4].should.equal(board.STEPPER.DIRECTION.CCW);
        serialPort.lastWrite[5].should.equal(10000 & 0x7F);
        serialPort.lastWrite[6].should.equal((10000 >> 7) & 0x7F);
        serialPort.lastWrite[7].should.equal((10000 >> 14) & 0x7F);
        serialPort.lastWrite[8].should.equal(2000 & 0x7F);
        serialPort.lastWrite[9].should.equal((2000 >> 7) & 0x7F);
        serialPort.lastWrite[9].should.equal((2000 >> 7) & 0x7F);
        serialPort.lastWrite[10].should.equal(0xF7);
        serialPort.emit('data',[0xF0]);
        serialPort.emit('data',[0x72]);
        serialPort.emit('data',[2]);
        serialPort.emit('data',[0xF7]);
    });

    it('can send a stepper move with acceleration and deceleration', function (done) {
        board.stepperStep(3, board.STEPPER.DIRECTION.CCW, 10000, 2000, 3000, 8000, function(complete) {
            complete.should.equal(true);
            done();
        });

        var message = [0xF0, 0x72, 1, 3, board.STEPPER.DIRECTION.CCW, 10000 & 0x7F, (10000 >> 7) & 0x7F, (10000 >> 14) & 0x7F, 2000 & 0x7F, (2000 >> 7) & 0x7F, 3000 & 0x7F, (3000 >> 7) & 0x7F, 8000 & 0x7F, (8000 >> 7) & 0x7F, 0xF7];
        should.deepEqual(serialPort.lastWrite, message);

        serialPort.emit('data',[0xF0]);
        serialPort.emit('data',[0x72]);
        serialPort.emit('data',[3]);
        serialPort.emit('data',[0xF7]);
    });
});<|MERGE_RESOLUTION|>--- conflicted
+++ resolved
@@ -14,7 +14,8 @@
     });
 
     it('sends report version and query firmware if it hasnt received the version within the timeout', function (done) {
-        var serialPort = new SerialPort('/path/to/fake/usb');
+        this.timeout(50000);
+	var serialPort = new SerialPort('/path/to/fake/usb');
         var opt = {
             reportVersionTimeout: 1
         };
@@ -22,10 +23,10 @@
 
         // rcheck for report version
         serialPort.once('write', function (data) {
-            should.deepEqual(data, [0xF9]);
+	should.deepEqual(data, [0xF9]);
             // check for query firmware
             serialPort.once('write', function (data) {
-                should.deepEqual(data, [240, 121, 247]);
+		should.deepEqual(data, [240, 121, 247]);
                 done();
             });
         });
@@ -135,10 +136,7 @@
             //signal end of command for pin
             serialPort.emit('data',[127]);
         }
-<<<<<<< HEAD
-=======
-
->>>>>>> ede2a496
+
         //capture the event once to make all pin modes are set correctly
         serialPort.once('data', function () {
             board.pins.length.should.equal(20);
@@ -175,14 +173,8 @@
 
         serialPort.emit('data',[0xF0]);
         serialPort.emit('data',[0x6A]);
-<<<<<<< HEAD
-        for(var i =0;i < 20; i++){
-            if(i >= 14 && i < 20){
-=======
-
         for (var i =0;i < 20; i++) {
             if (i >= 14 && i < 20) {
->>>>>>> ede2a496
                 serialPort.emit('data',[i - 14]);
             } else {
                 serialPort.emit('data',[127]);
@@ -348,8 +340,7 @@
         serialPort.emit('data',[(4 >> 7) & 0x7F]);
         serialPort.emit('data',[0xF7]);
     });
-<<<<<<< HEAD
-    it('should be able to send a string',function(done){
+    it('should be able to send a string', function (done){
         var bytes = new Buffer('test string','utf8');
         var length = bytes.length;
         board.sendString(bytes);
@@ -364,11 +355,7 @@
         serialPort.lastWrite[length * 2 + 4].should.equal(0xF7);
         done();
     });
-    it('should emit a string event',function(done){
-=======
-
     it('should emit a string event', function (done) {
->>>>>>> ede2a496
         board.on('string',function(string){
             string.should.equal('test string');
             done();
@@ -376,11 +363,7 @@
         serialPort.emit('data',[0xF0]);
         serialPort.emit('data',[0x71]);
         var bytes = new Buffer('test string','utf8');
-<<<<<<< HEAD
-        Array.prototype.forEach.call(bytes,function(value,index){
-=======
         Array.prototype.forEach.call(bytes, function (value,index) {
->>>>>>> ede2a496
            serialPort.emit('data',[value]);
         });
         serialPort.emit('data',[0xF7]);
@@ -399,44 +382,14 @@
         serialPort.emit('data',[1024]);
         serialPort.emit('data',[0xF7]);
     });
-<<<<<<< HEAD
-    it('can send a pulseIn without a timeout and without a pulse out',function(done){
-        board.pulseIn({pin : 3, value: board.HIGH}, function(duration){
+
+    it('can send a pulseIn without a timeout and without a pulse out', function (done) {
+        board.pulseIn({pin : 3, value: board.HIGH, timeout: 1000000}, function (duration) {
             duration.should.equal(0);
             done();
         });
-        serialPort.lastWrite[0].should.equal(0xF0);
-        serialPort.lastWrite[1].should.equal(0x74);
-        serialPort.lastWrite[2].should.equal(3);
-        serialPort.lastWrite[3].should.equal(board.HIGH);
-        serialPort.lastWrite[4].should.equal(0);
-        serialPort.lastWrite[5].should.equal(0);
-        serialPort.lastWrite[6].should.equal(0);
-        serialPort.lastWrite[7].should.equal(0);
-        serialPort.lastWrite[8].should.equal(0);
-        serialPort.lastWrite[9].should.equal(0);
-        serialPort.lastWrite[10].should.equal(0);
-        serialPort.lastWrite[11].should.equal(0);
-        serialPort.lastWrite[12].should.equal(0);
-        serialPort.lastWrite[13].should.equal(0);
-        serialPort.lastWrite[14].should.equal(15);
-        serialPort.lastWrite[15].should.equal(0);
-        serialPort.lastWrite[16].should.equal(66);
-        serialPort.lastWrite[17].should.equal(0);
-        serialPort.lastWrite[18].should.equal(64);
-        serialPort.lastWrite[19].should.equal(0);
-        serialPort.lastWrite[20].should.equal(0xF7);
-=======
-
-    it('can send a pulseIn without a timeout and without a pulse out', function (done) {
-        board.pulseIn({pin : 3, value: board.HIGH}, function (duration) {
-            duration.should.equal(0);
-            done();
-        });
-
         should.deepEqual(serialPort.lastWrite, [0xF0, 0x74, 3, board.HIGH, 0, 0, 0, 0, 0, 0, 0, 0, 0, 0, 15, 0, 66, 0, 64, 0, 0xF7]);
 
->>>>>>> ede2a496
         serialPort.emit('data',[0xF0]);
         serialPort.emit('data',[0x74]);
         serialPort.emit('data',[3]);
@@ -451,60 +404,30 @@
         serialPort.emit('data',[0]);
         serialPort.emit('data',[0xF7]);
     });
-<<<<<<< HEAD
-    it('can send a pulseIn with a timeout and without a pulse out',function(done){
-        board.pulseIn({pin : 3, value: board.HIGH, timeout: 1000000} ,function(duration){
-            duration.should.equal(0);
-            done();
-        });
-        serialPort.lastWrite[0].should.equal(0xF0);
-        serialPort.lastWrite[1].should.equal(0x74);
-        serialPort.lastWrite[2].should.equal(3);
-        serialPort.lastWrite[3].should.equal(board.HIGH);
-        serialPort.lastWrite[4].should.equal(0);
-        serialPort.lastWrite[5].should.equal(0);
-        serialPort.lastWrite[6].should.equal(0);
-        serialPort.lastWrite[7].should.equal(0);
-        serialPort.lastWrite[8].should.equal(0);
-        serialPort.lastWrite[9].should.equal(0);
-        serialPort.lastWrite[10].should.equal(0);
-        serialPort.lastWrite[11].should.equal(0);
-        serialPort.lastWrite[12].should.equal(0);
-        serialPort.lastWrite[13].should.equal(0);
-        serialPort.lastWrite[14].should.equal(15);
-        serialPort.lastWrite[15].should.equal(0);
-        serialPort.lastWrite[16].should.equal(66);
-        serialPort.lastWrite[17].should.equal(0);
-        serialPort.lastWrite[18].should.equal(64);
-        serialPort.lastWrite[19].should.equal(0);
-        serialPort.lastWrite[20].should.equal(0xF7);
-=======
-
-    it('can send a pulseIn with a timeout and without a pulse out', function (done) {
-        board.pulseIn({pin : 3, value: board.HIGH, timeout: 1000000}, function (duration) {
-            duration.should.equal(0);
-            done();
-        });
-        should.deepEqual(serialPort.lastWrite, [0xF0, 0x74, 3, board.HIGH, 0, 0, 0, 0, 0, 0, 0, 0, 0, 0, 15, 0, 66, 0, 64, 0, 0xF7]);
-
->>>>>>> ede2a496
+
+    it('can send a pulseIn with a timeout and a pulse out', function (done) {
+        board.pulseIn({pin : 3, value: board.HIGH, pulseOut: 5, timeout: 1000000}, function (duration) {
+            duration.should.equal(1000000);
+            done();
+        });
+        should.deepEqual(serialPort.lastWrite, [0xF0, 0x74, 3, board.HIGH, 0, 0, 0, 0, 0, 0, 5, 0, 0, 0, 15, 0, 66, 0, 64, 0, 0xF7]);
+
         serialPort.emit('data',[0xF0]);
         serialPort.emit('data',[0x74]);
         serialPort.emit('data',[3]);
         serialPort.emit('data',[0]);
         serialPort.emit('data',[0]);
         serialPort.emit('data',[0]);
-        serialPort.emit('data',[0]);
-        serialPort.emit('data',[0]);
-        serialPort.emit('data',[0]);
-        serialPort.emit('data',[0]);
-        serialPort.emit('data',[0]);
-        serialPort.emit('data',[0]);
-        serialPort.emit('data',[0xF7]);
-    });
-<<<<<<< HEAD
-    it('can send a pulseIn with a timeout and a pulse out',function(done){
-        board.pulseIn({pin : 3, value: board.HIGH, pulseOut: 5, timeout: 1000000}, function(duration){
+        serialPort.emit('data',[15]);
+        serialPort.emit('data',[0]);
+        serialPort.emit('data',[66]);
+        serialPort.emit('data',[0]);
+        serialPort.emit('data',[64]);
+        serialPort.emit('data',[0]);
+        serialPort.emit('data',[0xF7]);
+    });
+    it('can send a pulseIn with a pulse out and without a timeout ',function (done) {
+        board.pulseIn({pin : 3, value: board.HIGH, pulseOut: 5}, function (duration) {
             duration.should.equal(1000000);
             done();
         });
@@ -529,62 +452,6 @@
         serialPort.lastWrite[18].should.equal(64);
         serialPort.lastWrite[19].should.equal(0);
         serialPort.lastWrite[20].should.equal(0xF7);
-=======
-
-    it('can send a pulseIn with a timeout and a pulse out', function (done) {
-        board.pulseIn({pin : 3, value: board.HIGH, pulseOut: 5, timeout: 1000000}, function (duration) {
-            duration.should.equal(1000000);
-            done();
-        });
-        should.deepEqual(serialPort.lastWrite, [0xF0, 0x74, 3, board.HIGH, 0, 0, 0, 0, 0, 0, 5, 0, 0, 0, 15, 0, 66, 0, 64, 0, 0xF7]);
-
->>>>>>> ede2a496
-        serialPort.emit('data',[0xF0]);
-        serialPort.emit('data',[0x74]);
-        serialPort.emit('data',[3]);
-        serialPort.emit('data',[0]);
-        serialPort.emit('data',[0]);
-        serialPort.emit('data',[0]);
-        serialPort.emit('data',[15]);
-        serialPort.emit('data',[0]);
-        serialPort.emit('data',[66]);
-        serialPort.emit('data',[0]);
-        serialPort.emit('data',[64]);
-        serialPort.emit('data',[0]);
-        serialPort.emit('data',[0xF7]);
-    });
-<<<<<<< HEAD
-    it('can send a pulseIn with a pulse out and without a timeout ',function(done){
-        board.pulseIn({pin : 3, value: board.HIGH, pulseOut: 5}, function(duration){
-=======
-
-    it('can send a pulseIn with a pulse out and without a timeout ',function (done) {
-        board.pulseIn({pin : 3, value: board.HIGH, pulseOut: 5}, function (duration) {
->>>>>>> ede2a496
-            duration.should.equal(1000000);
-            done();
-        });
-        serialPort.lastWrite[0].should.equal(0xF0);
-        serialPort.lastWrite[1].should.equal(0x74);
-        serialPort.lastWrite[2].should.equal(3);
-        serialPort.lastWrite[3].should.equal(board.HIGH);
-        serialPort.lastWrite[4].should.equal(0);
-        serialPort.lastWrite[5].should.equal(0);
-        serialPort.lastWrite[6].should.equal(0);
-        serialPort.lastWrite[7].should.equal(0);
-        serialPort.lastWrite[8].should.equal(0);
-        serialPort.lastWrite[9].should.equal(0);
-        serialPort.lastWrite[10].should.equal(5);
-        serialPort.lastWrite[11].should.equal(0);
-        serialPort.lastWrite[12].should.equal(0);
-        serialPort.lastWrite[13].should.equal(0);
-        serialPort.lastWrite[14].should.equal(15);
-        serialPort.lastWrite[15].should.equal(0);
-        serialPort.lastWrite[16].should.equal(66);
-        serialPort.lastWrite[17].should.equal(0);
-        serialPort.lastWrite[18].should.equal(64);
-        serialPort.lastWrite[19].should.equal(0);
-        serialPort.lastWrite[20].should.equal(0xF7);
         serialPort.emit('data',[0xF0]);
         serialPort.emit('data',[0x74]);
         serialPort.emit('data',[3]);
