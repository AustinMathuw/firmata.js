--- conflicted
+++ resolved
@@ -304,12 +304,8 @@
         should.deepEqual(serialPort.lastWrite, [0xE0 | board.analogPins[1], 0, 0]);
         done();
     });
-<<<<<<< HEAD
-    it('should be able to send an i config',function(done){
-=======
 
     it('should be able to send an i2c config', function (done) {
->>>>>>> 5f98a99c
         board.sendI2CConfig(1);
         should.deepEqual(serialPort.lastWrite, [0xF0, 0x78, 1 & 0xFF, (1 >> 8) & 0xFF, 0xF7]);
         done();
